from abc import abstractmethod
import asyncio
from collections import defaultdict
from functools import partial
import re
import typing as typ
from loguru import logger
import torch
from transformers import AutoTokenizer

from prompt_poet import Prompt
from jinja2 import Environment, FileSystemLoader
from throughster.base import ModelInterface
from throughster.core.models import ResponseChoice, BaseResponse
from throughster.hf_datasets import HfOperation

from agents.base import PATH_TO_TEMPLATES, custom_tojson
from trie.base import Trie
<<<<<<< HEAD
=======
from trie import models
from models.plmicd import PLMICDModel



class InputModel(pydantic.BaseModel):
    """Input model for the Locate Agent."""

    note: str
    terms: list[models.Term]


class OutputModel(pydantic.BaseModel):
    """Output model for the Locate Agent."""

    terms: list[models.Term]
    codes: list[models.Code]
    evidence: list[tuple[str, str]] | None = None
    response: str | None = None
>>>>>>> 87e1931c


class PLMICDLocateAgent(HfOperation):

    def init_model(self) -> PLMICDModel:
        self.tokenizer = AutoTokenizer.from_pretrained(self.pretrained_model_path + "/tokenizer")
        self.model = PLMICDModel.from_pretrained(self.pretrained_model_path + "/model")
        self.model.eval()
        self.model.to(self.device)
        self.id2label = self.model.config.id2label


    def __init__(
        self,
        pretrained_model_path: str,
        device: str = "cpu",
        top_k: int = 1000,
        note_max_length: int = 4000,
        *args,
        **kwargs,
    ):
        self.pretrained_model_path = pretrained_model_path
        self.device = device
        self.top_k = top_k
        self.note_max_length = note_max_length
        super().__init__(init_client_fn=self.init_model, *args, **kwargs)

    def __call__(self, batch: dict[str, list[typ.Any]], *args, **kwargs) -> dict[str, list[typ.Any]]:
        # Force client
        self.client
        batch_size = len(batch[list(batch.keys())[0]])
        batch_rows = [{key: value[i] for key, value in batch.items()} for i in range(batch_size)]
        batch_rows = [InputModel(
            terms=[],
            note=row["note"],
        ) for row in batch_rows]
        batch_notes = [row.note for row in batch_rows]

        # Tokenize the data
        tokenized_inputs = self.tokenizer(
            batch_notes,
            padding="longest",
            truncation=True,
            return_tensors="pt",
            max_length=self.note_max_length,
        ).to(self.device)
        with torch.no_grad():
            outputs = self.model(**tokenized_inputs)

        # Sort the output logits for each entry in the batch and get the top k labels
        logits = outputs["logits"].sigmoid()
        top_k_logits, top_k_indices = torch.topk(logits, self.top_k, dim=-1)
        # Convert the top_k indices to labels
        # for item in batch... for index in item
        top_k_codes = [[self.id2label[str(idx.item())] for idx in indices] for indices in top_k_indices]

        return {
            **batch,
            "terms": [[] for _ in range(batch_size)],
            "codes": top_k_codes,
            "evidence": [[] for _ in range(batch_size)],
            "response": [[] for _ in range(batch_size)],
        }

class HfLocateAgent(HfOperation):
    def __init__(self, trie: Trie, init_client_fn: typ.Callable[..., ModelInterface]):
        self.trie: Trie = trie
        self.init_client_fn = init_client_fn

    def __call__(
        self, batch: dict[str, list[typ.Any]], *args, **kwargs
    ) -> dict[str, list[typ.Any]]:
        """Process a row of alignment tasks from a HuggingFace datasets.map()."""
        batch_size = len(batch[list(batch.keys())[0]])

        main_terms = self.trie.get_all_main_terms()
        batch_rows = [
            {key: value[i] for key, value in batch.items()} for i in range(batch_size)
        ]
        batch_rows = [
            self._format_input({**row, "terms": main_terms}) for row in batch_rows
        ]

        responses = asyncio.run(*[self.predict(row) for row in batch_rows])

        batch = {key: [row[key] for row in batch_rows] for key in batch_rows[0].keys()}

        output = defaultdict(list)
        for i, r in enumerate(responses):
            alignment_data = r.model_dump()
            for key, value in alignment_data.items():
                output[key].append(value)

        return {
            **batch,
            **output,
        }

    @staticmethod
    def _format_input(rows: dict[str, typ.Any]) -> dict[str, typ.Any]:
        """Format the targets."""
        return InputModel(**rows)

    @abstractmethod
    async def predict(self, inputs: list[InputModel]) -> list[OutputModel]:
        """Handle a batch of alignment tasks."""
        NotImplementedError
        

class LLMLocateAgent(HfLocateAgent):
    def __init__(
        self,
        prompt_name: str,
        seed: int,
        sampling_params: dict[str, typ.Any],
        *args,
        **kwargs,
    ):
        env = Environment(loader=FileSystemLoader(PATH_TO_TEMPLATES), autoescape=False)
        loader = typ.cast(FileSystemLoader, env.loader)
        self.raw_template, self.template_path, _ = loader.get_source(
            env, f"{prompt_name}.yml.j2"
        )
        self.prompt_name = prompt_name
        self.seed = seed
        self.sampling_params = sampling_params
        super().__init__(*args, **kwargs)

    async def predict(self, input: InputModel) -> OutputModel:
        """Handle a batch of alignment tasks."""
        request = self.format_request(**input.model_dump())
        resp: BaseResponse = await self.client.call(request=request)

        preds, response = self.compress_choices(resp.choices)
        predicted_terms = [input.terms[i - 1] for i in preds]
        term_codes = set()
        for term in predicted_terms:
            term_codes.update(self.trie.get_all_term_codes(term.id))

        return OutputModel(
            terms=predicted_terms,
            codes=[self.trie.tabular[self.lookup[c]] for c in term_codes],
            evidence=None,
            response=response,
        )

    def format_request(self, **kwargs) -> Prompt:
        """Format the prompt."""
        prompt_template = Prompt(
            raw_template=self.raw_template,
            template_data={"custom_tojson": custom_tojson, **kwargs},
        )
        prompt = self.prompt_messages_or_string(self.client, prompt_template)
        return {
            "prompt": prompt if self.client.endpoint == "completions" else None,
            "messages": prompt if self.client.endpoint == "chat/completions" else None,
            "seed": self.seed,
            "max_tokens": 5000,
            **self.sampling_params,
        }

    @staticmethod
    def prompt_messages_or_string(
        client: ModelInterface, prompt: Prompt
    ) -> str | list[dict[str, str]]:
        if client.endpoint == "chat/completions":
            return prompt.messages
        return prompt.string

    def compress_choices(self, choices: list[ResponseChoice]) -> tuple[list[int], str]:
        """Compress the choices."""
        c = choices[0]
        answer_match = re.search(self.ANSWER_PATTERN, c.content)
        preds = (
            [int(num.strip()) for num in answer_match.group(1).split(",")]
            if answer_match
            else []
        )
        if not preds:
            logger.warning(
                f"Could not find any relevant tokens in the response: {c.content[-250:]}"
            )
        return preds, c.content


def create_locate_agent(
    agent_type: str,
    sampling_params: dict[str, typ.Any] = {},
    prompt_name: str | None = None,
    pretrained_model_path: str | None = None,
    seed: int = 42,
) -> HfLocateAgent:
    """
    Factory method to create an LLMAligner instance based on the specified type.

    Args:
        aligner_type (str): The type of aligner to create ("binary" or "long_context").
        prompt_name (str): The name of the prompt template to use.
        num_shots (int): Number of few-shot examples.
        token_limit (int): Token limit for the prompts.
        seed (int): Seed for random operations.
        sampling_params (dict[str, Any]): Sampling parameters for the LLM.

    Returns:
        LLMAligner: An instance of either BinaryLLMAligner or LongContextLLMAligner.
    """
    if not prompt_name and not pretrained_model_path:
        raise ValueError("Either prompt_name or pretrained_model_path must be provided.")
    if agent_type == "long-context":
        return partial(
            LLMLocateAgent,
            prompt_name=prompt_name,
            seed=seed,
            sampling_params=sampling_params,
        )
    elif agent_type == "plmicd":
        return partial(
            PLMICDLocateAgent,
            pretrained_model_path=pretrained_model_path,
            device="cuda" if torch.cuda.is_available() else "cpu",
            top_k=sampling_params.get("top_k", 1000),
            note_max_length=sampling_params.get("note_max_length", 4000),
        )
    else:
        raise ValueError(f"Unsupported agent type: {agent_type}")<|MERGE_RESOLUTION|>--- conflicted
+++ resolved
@@ -16,11 +16,8 @@
 
 from agents.base import PATH_TO_TEMPLATES, custom_tojson
 from trie.base import Trie
-<<<<<<< HEAD
-=======
 from trie import models
 from models.plmicd import PLMICDModel
-
 
 
 class InputModel(pydantic.BaseModel):
@@ -37,18 +34,18 @@
     codes: list[models.Code]
     evidence: list[tuple[str, str]] | None = None
     response: str | None = None
->>>>>>> 87e1931c
 
 
 class PLMICDLocateAgent(HfOperation):
 
     def init_model(self) -> PLMICDModel:
-        self.tokenizer = AutoTokenizer.from_pretrained(self.pretrained_model_path + "/tokenizer")
+        self.tokenizer = AutoTokenizer.from_pretrained(
+            self.pretrained_model_path + "/tokenizer"
+        )
         self.model = PLMICDModel.from_pretrained(self.pretrained_model_path + "/model")
         self.model.eval()
         self.model.to(self.device)
         self.id2label = self.model.config.id2label
-
 
     def __init__(
         self,
@@ -65,15 +62,22 @@
         self.note_max_length = note_max_length
         super().__init__(init_client_fn=self.init_model, *args, **kwargs)
 
-    def __call__(self, batch: dict[str, list[typ.Any]], *args, **kwargs) -> dict[str, list[typ.Any]]:
+    def __call__(
+        self, batch: dict[str, list[typ.Any]], *args, **kwargs
+    ) -> dict[str, list[typ.Any]]:
         # Force client
         self.client
         batch_size = len(batch[list(batch.keys())[0]])
-        batch_rows = [{key: value[i] for key, value in batch.items()} for i in range(batch_size)]
-        batch_rows = [InputModel(
-            terms=[],
-            note=row["note"],
-        ) for row in batch_rows]
+        batch_rows = [
+            {key: value[i] for key, value in batch.items()} for i in range(batch_size)
+        ]
+        batch_rows = [
+            InputModel(
+                terms=[],
+                note=row["note"],
+            )
+            for row in batch_rows
+        ]
         batch_notes = [row.note for row in batch_rows]
 
         # Tokenize the data
@@ -92,7 +96,10 @@
         top_k_logits, top_k_indices = torch.topk(logits, self.top_k, dim=-1)
         # Convert the top_k indices to labels
         # for item in batch... for index in item
-        top_k_codes = [[self.id2label[str(idx.item())] for idx in indices] for indices in top_k_indices]
+        top_k_codes = [
+            [self.id2label[str(idx.item())] for idx in indices]
+            for indices in top_k_indices
+        ]
 
         return {
             **batch,
@@ -102,6 +109,7 @@
             "response": [[] for _ in range(batch_size)],
         }
 
+
 class HfLocateAgent(HfOperation):
     def __init__(self, trie: Trie, init_client_fn: typ.Callable[..., ModelInterface]):
         self.trie: Trie = trie
@@ -145,7 +153,7 @@
     async def predict(self, inputs: list[InputModel]) -> list[OutputModel]:
         """Handle a batch of alignment tasks."""
         NotImplementedError
-        
+
 
 class LLMLocateAgent(HfLocateAgent):
     def __init__(
@@ -245,7 +253,9 @@
         LLMAligner: An instance of either BinaryLLMAligner or LongContextLLMAligner.
     """
     if not prompt_name and not pretrained_model_path:
-        raise ValueError("Either prompt_name or pretrained_model_path must be provided.")
+        raise ValueError(
+            "Either prompt_name or pretrained_model_path must be provided."
+        )
     if agent_type == "long-context":
         return partial(
             LLMLocateAgent,
